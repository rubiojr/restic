package repository

import (
	"bytes"
	"context"
	"encoding/json"
	"fmt"
	"io"
	"os"

	"github.com/restic/chunker"
	"github.com/restic/restic/internal/cache"
	"github.com/restic/restic/internal/crypto"
	"github.com/restic/restic/internal/debug"
	"github.com/restic/restic/internal/errors"
	"github.com/restic/restic/internal/fs"
	"github.com/restic/restic/internal/hashing"
	"github.com/restic/restic/internal/pack"
	"github.com/restic/restic/internal/restic"

	"github.com/minio/sha256-simd"
	"golang.org/x/sync/errgroup"
)

// Repository is used to access a repository in a backend.
type Repository struct {
	be      restic.Backend
	cfg     restic.Config
	key     *crypto.Key
	keyName string
	idx     *MasterIndex
<<<<<<< HEAD
	restic.Cache
	minPackSize uint
=======
	Cache   *cache.Cache

	noAutoIndexUpdate bool
>>>>>>> 0be906a9

	treePM *packerManager
	dataPM *packerManager
}

// New returns a new repository with backend be.
func New(be restic.Backend, minPackSize uint) *Repository {
	repo := &Repository{
		be:          be,
		idx:         NewMasterIndex(),
		dataPM:      newPackerManager(be, nil),
		treePM:      newPackerManager(be, nil),
		minPackSize: minPackSize,
	}

	return repo
}

<<<<<<< HEAD
// MinPackSize returns the configured minimum pack size.
func (r *Repository) MinPackSize() uint {
	return r.minPackSize
=======
// DisableAutoIndexUpdate deactives the automatic finalization and upload of new
// indexes once these are full
func (r *Repository) DisableAutoIndexUpdate() {
	r.noAutoIndexUpdate = true
>>>>>>> 0be906a9
}

// Config returns the repository configuration.
func (r *Repository) Config() restic.Config {
	return r.cfg
}

// UseCache replaces the backend with the wrapped cache.
func (r *Repository) UseCache(c *cache.Cache) {
	if c == nil {
		return
	}
	debug.Log("using cache")
	r.Cache = c
	r.be = c.Wrap(r.be)
}

// PrefixLength returns the number of bytes required so that all prefixes of
// all IDs of type t are unique.
func (r *Repository) PrefixLength(ctx context.Context, t restic.FileType) (int, error) {
	return restic.PrefixLength(ctx, r.be, t)
}

// LoadAndDecrypt loads and decrypts the file with the given type and ID, using
// the supplied buffer (which must be empty). If the buffer is nil, a new
// buffer will be allocated and returned.
func (r *Repository) LoadAndDecrypt(ctx context.Context, buf []byte, t restic.FileType, id restic.ID) ([]byte, error) {
	if len(buf) != 0 {
		panic("buf is not empty")
	}

	debug.Log("load %v with id %v", t, id)

	h := restic.Handle{Type: t, Name: id.String()}
	err := r.be.Load(ctx, h, 0, 0, func(rd io.Reader) error {
		// make sure this call is idempotent, in case an error occurs
		wr := bytes.NewBuffer(buf[:0])
		_, cerr := io.Copy(wr, rd)
		if cerr != nil {
			return cerr
		}
		buf = wr.Bytes()
		return nil
	})

	if err != nil {
		return nil, err
	}

	if t != restic.ConfigFile && !restic.Hash(buf).Equal(id) {
		return nil, errors.Errorf("load %v: invalid data returned", h)
	}

	nonce, ciphertext := buf[:r.key.NonceSize()], buf[r.key.NonceSize():]
	plaintext, err := r.key.Open(ciphertext[:0], nonce, ciphertext, nil)
	if err != nil {
		return nil, err
	}

	return plaintext, nil
}

type haver interface {
	Has(restic.Handle) bool
}

// sortCachedPacksFirst moves all cached pack files to the front of blobs.
func sortCachedPacksFirst(cache haver, blobs []restic.PackedBlob) {
	if cache == nil {
		return
	}

	// no need to sort a list with one element
	if len(blobs) == 1 {
		return
	}

	cached := blobs[:0]
	noncached := make([]restic.PackedBlob, 0, len(blobs)/2)

	for _, blob := range blobs {
		if cache.Has(restic.Handle{Type: restic.PackFile, Name: blob.PackID.String()}) {
			cached = append(cached, blob)
			continue
		}
		noncached = append(noncached, blob)
	}

	copy(blobs[len(cached):], noncached)
}

// LoadBlob loads a blob of type t from the repository.
// It may use all of buf[:cap(buf)] as scratch space.
func (r *Repository) LoadBlob(ctx context.Context, t restic.BlobType, id restic.ID, buf []byte) ([]byte, error) {
	debug.Log("load %v with id %v (buf len %v, cap %d)", t, id, len(buf), cap(buf))

	// lookup packs
	blobs := r.idx.Lookup(id, t)
	if len(blobs) == 0 {
		debug.Log("id %v not found in index", id)
		return nil, errors.Errorf("id %v not found in repository", id)
	}

	// try cached pack files first
	sortCachedPacksFirst(r.Cache, blobs)

	var lastError error
	for _, blob := range blobs {
		debug.Log("blob %v/%v found: %v", t, id, blob)

		if blob.Type != t {
			debug.Log("blob %v has wrong block type, want %v", blob, t)
		}

		// load blob from pack
		h := restic.Handle{Type: restic.PackFile, Name: blob.PackID.String()}

		switch {
		case cap(buf) < int(blob.Length):
			buf = make([]byte, blob.Length)
		case len(buf) != int(blob.Length):
			buf = buf[:blob.Length]
		}

		n, err := restic.ReadAt(ctx, r.be, h, int64(blob.Offset), buf)
		if err != nil {
			debug.Log("error loading blob %v: %v", blob, err)
			lastError = err
			continue
		}

		if uint(n) != blob.Length {
			lastError = errors.Errorf("error loading blob %v: wrong length returned, want %d, got %d",
				id.Str(), blob.Length, uint(n))
			debug.Log("lastError: %v", lastError)
			continue
		}

		// decrypt
		nonce, ciphertext := buf[:r.key.NonceSize()], buf[r.key.NonceSize():]
		plaintext, err := r.key.Open(ciphertext[:0], nonce, ciphertext, nil)
		if err != nil {
			lastError = errors.Errorf("decrypting blob %v failed: %v", id, err)
			continue
		}

		// check hash
		if !restic.Hash(plaintext).Equal(id) {
			lastError = errors.Errorf("blob %v returned invalid hash", id)
			continue
		}

		// move decrypted data to the start of the buffer
		copy(buf, plaintext)
		return buf[:len(plaintext)], nil
	}

	if lastError != nil {
		return nil, lastError
	}

	return nil, errors.Errorf("loading blob %v from %v packs failed", id.Str(), len(blobs))
}

// LoadJSONUnpacked decrypts the data and afterwards calls json.Unmarshal on
// the item.
func (r *Repository) LoadJSONUnpacked(ctx context.Context, t restic.FileType, id restic.ID, item interface{}) (err error) {
	buf, err := r.LoadAndDecrypt(ctx, nil, t, id)
	if err != nil {
		return err
	}

	return json.Unmarshal(buf, item)
}

// LookupBlobSize returns the size of blob id.
func (r *Repository) LookupBlobSize(id restic.ID, tpe restic.BlobType) (uint, bool) {
	return r.idx.LookupSize(id, tpe)
}

// SaveAndEncrypt encrypts data and stores it to the backend as type t. If data
// is small enough, it will be packed together with other small blobs.
// The caller must ensure that the id matches the data.
func (r *Repository) SaveAndEncrypt(ctx context.Context, t restic.BlobType, data []byte, id restic.ID) error {
	debug.Log("save id %v (%v, %d bytes)", id, t, len(data))

	nonce := crypto.NewRandomNonce()

	ciphertext := make([]byte, 0, restic.CiphertextLength(len(data)))
	ciphertext = append(ciphertext, nonce...)

	// encrypt blob
	ciphertext = r.key.Seal(ciphertext, nonce, data, nil)

	// find suitable packer and add blob
	var pm *packerManager

	switch t {
	case restic.TreeBlob:
		pm = r.treePM
	case restic.DataBlob:
		pm = r.dataPM
	default:
		panic(fmt.Sprintf("invalid type: %v", t))
	}

	packer, err := pm.findPacker()
	if err != nil {
		return err
	}

	// save ciphertext
	_, err = packer.Add(t, id, ciphertext)
	if err != nil {
		return err
	}

	// if the pack is not full enough, put back to the list
	if packer.Size() < r.minPackSize {
		debug.Log("pack is not full enough (%d bytes)", packer.Size())
		pm.insertPacker(packer)
		return nil
	}

	// else write the pack to the backend
	return r.savePacker(ctx, t, packer)
}

// SaveJSONUnpacked serialises item as JSON and encrypts and saves it in the
// backend as type t, without a pack. It returns the storage hash.
func (r *Repository) SaveJSONUnpacked(ctx context.Context, t restic.FileType, item interface{}) (restic.ID, error) {
	debug.Log("save new blob %v", t)
	plaintext, err := json.Marshal(item)
	if err != nil {
		return restic.ID{}, errors.Wrap(err, "json.Marshal")
	}

	return r.SaveUnpacked(ctx, t, plaintext)
}

// SaveUnpacked encrypts data and stores it in the backend. Returned is the
// storage hash.
func (r *Repository) SaveUnpacked(ctx context.Context, t restic.FileType, p []byte) (id restic.ID, err error) {
	ciphertext := restic.NewBlobBuffer(len(p))
	ciphertext = ciphertext[:0]
	nonce := crypto.NewRandomNonce()
	ciphertext = append(ciphertext, nonce...)

	ciphertext = r.key.Seal(ciphertext, nonce, p, nil)

	id = restic.Hash(ciphertext)
	h := restic.Handle{Type: t, Name: id.String()}

	err = r.be.Save(ctx, h, restic.NewByteReader(ciphertext))
	if err != nil {
		debug.Log("error saving blob %v: %v", h, err)
		return restic.ID{}, err
	}

	debug.Log("blob %v saved", h)
	return id, nil
}

// Flush saves all remaining packs and the index
func (r *Repository) Flush(ctx context.Context) error {
	if err := r.FlushPacks(ctx); err != nil {
		return err
	}

	// Save index after flushing only if noAutoIndexUpdate is not set
	if r.noAutoIndexUpdate {
		return nil
	}
	return r.SaveIndex(ctx)
}

// FlushPacks saves all remaining packs.
func (r *Repository) FlushPacks(ctx context.Context) error {
	pms := []struct {
		t  restic.BlobType
		pm *packerManager
	}{
		{restic.DataBlob, r.dataPM},
		{restic.TreeBlob, r.treePM},
	}

	for _, p := range pms {
		p.pm.pm.Lock()

		debug.Log("manually flushing %d packs", len(p.pm.packers))
		for _, packer := range p.pm.packers {
			err := r.savePacker(ctx, p.t, packer)
			if err != nil {
				p.pm.pm.Unlock()
				return err
			}
		}
		p.pm.packers = p.pm.packers[:0]
		p.pm.pm.Unlock()
	}
	return nil
}

// Backend returns the backend for the repository.
func (r *Repository) Backend() restic.Backend {
	return r.be
}

// Index returns the currently used MasterIndex.
func (r *Repository) Index() restic.MasterIndex {
	return r.idx
}

// SetIndex instructs the repository to use the given index.
func (r *Repository) SetIndex(i restic.MasterIndex) error {
	r.idx = i.(*MasterIndex)

	ids := restic.NewIDSet()
	for _, idx := range r.idx.All() {
		indexIDs, err := idx.IDs()
		if err != nil {
			debug.Log("not using index, ID() returned error %v", err)
			continue
		}
		for _, id := range indexIDs {
			ids.Insert(id)
		}
	}

	return r.PrepareCache(ids)
}

// SaveIndex saves an index in the repository.
func SaveIndex(ctx context.Context, repo restic.Repository, index *Index) (restic.ID, error) {
	buf := bytes.NewBuffer(nil)

	err := index.Encode(buf)
	if err != nil {
		return restic.ID{}, err
	}

	return repo.SaveUnpacked(ctx, restic.IndexFile, buf.Bytes())
}

// saveIndex saves all indexes in the backend.
func (r *Repository) saveIndex(ctx context.Context, indexes ...*Index) error {
	for i, idx := range indexes {
		debug.Log("Saving index %d", i)

		sid, err := SaveIndex(ctx, r, idx)
		if err != nil {
			return err
		}

		debug.Log("Saved index %d as %v", i, sid)
	}
	r.idx.MergeFinalIndexes()

	return nil
}

// SaveIndex saves all new indexes in the backend.
func (r *Repository) SaveIndex(ctx context.Context) error {
	return r.saveIndex(ctx, r.idx.FinalizeNotFinalIndexes()...)
}

// SaveFullIndex saves all full indexes in the backend.
func (r *Repository) SaveFullIndex(ctx context.Context) error {
	return r.saveIndex(ctx, r.idx.FinalizeFullIndexes()...)
}

const loadIndexParallelism = 4

// LoadIndex loads all index files from the backend in parallel and stores them
// in the master index. The first error that occurred is returned.
func (r *Repository) LoadIndex(ctx context.Context) error {
	debug.Log("Loading index")

	// track spawned goroutines using wg, create a new context which is
	// cancelled as soon as an error occurs.
	wg, ctx := errgroup.WithContext(ctx)

	type FileInfo struct {
		restic.ID
		Size int64
	}
	ch := make(chan FileInfo)
	indexCh := make(chan *Index)

	// send list of index files through ch, which is closed afterwards
	wg.Go(func() error {
		defer close(ch)
		return r.List(ctx, restic.IndexFile, func(id restic.ID, size int64) error {
			select {
			case <-ctx.Done():
				return nil
			case ch <- FileInfo{id, size}:
			}
			return nil
		})
	})

	// a worker receives an index ID from ch, loads the index, and sends it to indexCh
	worker := func() error {
		var buf []byte
		for fi := range ch {
			var err error
			buf, err = r.LoadAndDecrypt(ctx, buf[:0], restic.IndexFile, fi.ID)
			if err != nil {
				return errors.Wrapf(err, "unable to load index %s", fi.ID.Str())
			}
			idx, _, err := DecodeIndex(buf, fi.ID)
			if err != nil {
				return errors.Wrapf(err, "unable to decode index %s", fi.ID.Str())
			}

			select {
			case indexCh <- idx:
			case <-ctx.Done():
			}
		}

		return nil
	}

	// run workers on ch
	wg.Go(func() error {
		defer close(indexCh)
		return RunWorkers(loadIndexParallelism, worker)
	})

	// receive decoded indexes
	validIndex := restic.NewIDSet()
	wg.Go(func() error {
		for idx := range indexCh {
			ids, err := idx.IDs()
			if err == nil {
				for _, id := range ids {
					validIndex.Insert(id)
				}
			}

			r.idx.Insert(idx)
		}
		r.idx.MergeFinalIndexes()
		return nil
	})

	err := wg.Wait()
	if err != nil {
		return errors.Fatal(err.Error())
	}

	// remove index files from the cache which have been removed in the repo
	err = r.PrepareCache(validIndex)
	if err != nil {
		return err
	}

	return nil
}

// PrepareCache initializes the local cache. indexIDs is the list of IDs of
// index files still present in the repo.
func (r *Repository) PrepareCache(indexIDs restic.IDSet) error {
	if r.Cache == nil {
		return nil
	}

	debug.Log("prepare cache with %d index files", len(indexIDs))

	// clear old index files
	err := r.Cache.Clear(restic.IndexFile, indexIDs)
	if err != nil {
		fmt.Fprintf(os.Stderr, "error clearing index files in cache: %v\n", err)
	}

	packs := restic.NewIDSet()
	for _, idx := range r.idx.All() {
		for id := range idx.Packs() {
			packs.Insert(id)
		}
	}

	// clear old packs
	err = r.Cache.Clear(restic.PackFile, packs)
	if err != nil {
		fmt.Fprintf(os.Stderr, "error clearing pack files in cache: %v\n", err)
	}

	treePacks := restic.NewIDSet()
	for _, idx := range r.idx.All() {
		for _, id := range idx.TreePacks() {
			treePacks.Insert(id)
		}
	}

	// use readahead
	debug.Log("using readahead")
	cache := r.Cache
	cache.PerformReadahead = func(h restic.Handle) bool {
		if h.Type != restic.PackFile {
			debug.Log("no readahead for %v, is not a pack file", h)
			return false
		}

		id, err := restic.ParseID(h.Name)
		if err != nil {
			debug.Log("no readahead for %v, invalid ID", h)
			return false
		}

		if treePacks.Has(id) {
			debug.Log("perform readahead for %v", h)
			return true
		}
		debug.Log("no readahead for %v, not tree file", h)
		return false
	}

	return nil
}

// LoadIndex loads the index id from backend and returns it.
func LoadIndex(ctx context.Context, repo restic.Repository, id restic.ID) (*Index, error) {
	buf, err := repo.LoadAndDecrypt(ctx, nil, restic.IndexFile, id)
	if err != nil {
		return nil, err
	}

	idx, oldFormat, err := DecodeIndex(buf, id)
	if oldFormat {
		fmt.Fprintf(os.Stderr, "index %v has old format\n", id.Str())
	}
	return idx, err
}

// SearchKey finds a key with the supplied password, afterwards the config is
// read and parsed. It tries at most maxKeys key files in the repo.
func (r *Repository) SearchKey(ctx context.Context, password string, maxKeys int, keyHint string) error {
	key, err := SearchKey(ctx, r, password, maxKeys, keyHint)
	if err != nil {
		return err
	}

	r.key = key.master
	r.dataPM.key = key.master
	r.treePM.key = key.master
	r.keyName = key.Name()
	r.cfg, err = restic.LoadConfig(ctx, r)
	if err != nil {
		return errors.Fatalf("config cannot be loaded: %v", err)
	}
	return nil
}

// Init creates a new master key with the supplied password, initializes and
// saves the repository config.
func (r *Repository) Init(ctx context.Context, password string, chunkerPolynomial *chunker.Pol) error {
	has, err := r.be.Test(ctx, restic.Handle{Type: restic.ConfigFile})
	if err != nil {
		return err
	}
	if has {
		return errors.New("repository master key and config already initialized")
	}

	cfg, err := restic.CreateConfig()
	if err != nil {
		return err
	}
	if chunkerPolynomial != nil {
		cfg.ChunkerPolynomial = *chunkerPolynomial
	}

	return r.init(ctx, password, cfg)
}

// init creates a new master key with the supplied password and uses it to save
// the config into the repo.
func (r *Repository) init(ctx context.Context, password string, cfg restic.Config) error {
	key, err := createMasterKey(ctx, r, password)
	if err != nil {
		return err
	}

	r.key = key.master
	r.dataPM.key = key.master
	r.treePM.key = key.master
	r.keyName = key.Name()
	r.cfg = cfg
	_, err = r.SaveJSONUnpacked(ctx, restic.ConfigFile, cfg)
	return err
}

// Key returns the current master key.
func (r *Repository) Key() *crypto.Key {
	return r.key
}

// KeyName returns the name of the current key in the backend.
func (r *Repository) KeyName() string {
	return r.keyName
}

// List runs fn for all files of type t in the repo.
func (r *Repository) List(ctx context.Context, t restic.FileType, fn func(restic.ID, int64) error) error {
	return r.be.List(ctx, t, func(fi restic.FileInfo) error {
		id, err := restic.ParseID(fi.Name)
		if err != nil {
			debug.Log("unable to parse %v as an ID", fi.Name)
			return nil
		}
		return fn(id, fi.Size)
	})
}

// ListPack returns the list of blobs saved in the pack id and the length of
// the file as stored in the backend.
func (r *Repository) ListPack(ctx context.Context, id restic.ID, size int64) ([]restic.Blob, int64, error) {
	h := restic.Handle{Type: restic.PackFile, Name: id.String()}

	blobs, err := pack.List(r.Key(), restic.ReaderAt(ctx, r.Backend(), h), size)
	if err != nil {
		return nil, 0, err
	}

	return blobs, size, nil
}

// Delete calls backend.Delete() if implemented, and returns an error
// otherwise.
func (r *Repository) Delete(ctx context.Context) error {
	return r.be.Delete(ctx)
}

// Close closes the repository by closing the backend.
func (r *Repository) Close() error {
	return r.be.Close()
}

// SaveBlob saves a blob of type t into the repository.
// It takes care that no duplicates are saved; this can be overwritten
// by setting storeDuplicate to true.
// If id is the null id, it will be computed and returned.
// Also returns if the blob was already known before
func (r *Repository) SaveBlob(ctx context.Context, t restic.BlobType, buf []byte, id restic.ID, storeDuplicate bool) (newID restic.ID, known bool, err error) {

	// compute plaintext hash if not already set
	if id.IsNull() {
		newID = restic.Hash(buf)
	} else {
		newID = id
	}

	// first try to add to pending blobs; if not successful, this blob is already known
	known = !r.idx.addPending(newID, t)

	// only save when needed or explicitly told
	if !known || storeDuplicate {
		err = r.SaveAndEncrypt(ctx, t, buf, newID)
	}

	return newID, known, err
}

// LoadTree loads a tree from the repository.
func (r *Repository) LoadTree(ctx context.Context, id restic.ID) (*restic.Tree, error) {
	debug.Log("load tree %v", id)

	buf, err := r.LoadBlob(ctx, restic.TreeBlob, id, nil)
	if err != nil {
		return nil, err
	}

	t := &restic.Tree{}
	err = json.Unmarshal(buf, t)
	if err != nil {
		return nil, err
	}

	return t, nil
}

// SaveTree stores a tree into the repository and returns the ID. The ID is
// checked against the index. The tree is only stored when the index does not
// contain the ID.
func (r *Repository) SaveTree(ctx context.Context, t *restic.Tree) (restic.ID, error) {
	buf, err := json.Marshal(t)
	if err != nil {
		return restic.ID{}, errors.Wrap(err, "MarshalJSON")
	}

	// append a newline so that the data is always consistent (json.Encoder
	// adds a newline after each object)
	buf = append(buf, '\n')

	id, _, err := r.SaveBlob(ctx, restic.TreeBlob, buf, restic.ID{}, false)
	return id, err
}

// Loader allows loading data from a backend.
type Loader interface {
	Load(ctx context.Context, h restic.Handle, length int, offset int64, fn func(rd io.Reader) error) error
}

// DownloadAndHash is all-in-one helper to download content of the file at h to a temporary filesystem location
// and calculate ID of the contents. Returned (temporary) file is positioned at the beginning of the file;
// it is the reponsibility of the caller to close and delete the file.
func DownloadAndHash(ctx context.Context, be Loader, h restic.Handle) (tmpfile *os.File, hash restic.ID, size int64, err error) {
	tmpfile, err = fs.TempFile("", "restic-temp-")
	if err != nil {
		return nil, restic.ID{}, -1, errors.Wrap(err, "TempFile")
	}

	err = be.Load(ctx, h, 0, 0, func(rd io.Reader) (ierr error) {
		_, ierr = tmpfile.Seek(0, io.SeekStart)
		if ierr == nil {
			ierr = tmpfile.Truncate(0)
		}
		if ierr != nil {
			return ierr
		}
		hrd := hashing.NewReader(rd, sha256.New())
		size, ierr = io.Copy(tmpfile, hrd)
		hash = restic.IDFromHash(hrd.Sum(nil))
		return ierr
	})
	if err != nil {
		tmpfile.Close()
		os.Remove(tmpfile.Name())
		return nil, restic.ID{}, -1, errors.Wrap(err, "Load")
	}

	_, err = tmpfile.Seek(0, io.SeekStart)
	if err != nil {
		tmpfile.Close()
		os.Remove(tmpfile.Name())
		return nil, restic.ID{}, -1, errors.Wrap(err, "Seek")
	}

	return tmpfile, hash, size, err
}<|MERGE_RESOLUTION|>--- conflicted
+++ resolved
@@ -24,22 +24,16 @@
 
 // Repository is used to access a repository in a backend.
 type Repository struct {
-	be      restic.Backend
-	cfg     restic.Config
-	key     *crypto.Key
-	keyName string
-	idx     *MasterIndex
-<<<<<<< HEAD
-	restic.Cache
-	minPackSize uint
-=======
-	Cache   *cache.Cache
-
+	be                restic.Backend
+	cfg               restic.Config
+	key               *crypto.Key
+	keyName           string
+	idx               *MasterIndex
+	minPackSize       uint
+	Cache             *cache.Cache
 	noAutoIndexUpdate bool
->>>>>>> 0be906a9
-
-	treePM *packerManager
-	dataPM *packerManager
+	treePM            *packerManager
+	dataPM            *packerManager
 }
 
 // New returns a new repository with backend be.
@@ -55,16 +49,15 @@
 	return repo
 }
 
-<<<<<<< HEAD
 // MinPackSize returns the configured minimum pack size.
 func (r *Repository) MinPackSize() uint {
 	return r.minPackSize
-=======
+}
+
 // DisableAutoIndexUpdate deactives the automatic finalization and upload of new
 // indexes once these are full
 func (r *Repository) DisableAutoIndexUpdate() {
 	r.noAutoIndexUpdate = true
->>>>>>> 0be906a9
 }
 
 // Config returns the repository configuration.
